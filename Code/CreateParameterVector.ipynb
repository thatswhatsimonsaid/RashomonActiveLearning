--- conflicted
+++ resolved
@@ -42,11 +42,7 @@
     "                       \"n_estimators\": [100], \n",
     "                       \"regularization\": [0.01],\n",
     "                       \"RashomonThresholdType\": [\"Multiplier\"],                                         # [\"Adder\", \"Multiplier\"]\n",
-<<<<<<< HEAD
     "                       \"RashomonThreshold\": [0.2, 0.3],\n",
-=======
-    "                       \"RashomonThreshold\": [0.4],\n",
->>>>>>> 0f023c41
     "                       \"Type\": [\"Classification\"],\n",
     "                       \"Partition\": [\"compute\"],                                                        # [short, medium, long, largemem, or compute]\n",
     "                       \"Time\": [\"03:59:00\"],                                                            # [00:59:00, 11:59:00, 6-23:59:00]\n",
@@ -198,22 +194,13 @@
        "      <td>100</td>\n",
        "      <td>0.01</td>\n",
        "      <td>Multiplier</td>\n",
-<<<<<<< HEAD
-       "      <td>0.2</td>\n",
-=======
-       "      <td>0.4</td>\n",
->>>>>>> 0f023c41
-       "      <td>Classification</td>\n",
-       "      <td>compute</td>\n",
-       "      <td>03:59:00</td>\n",
-       "      <td>3000</td>\n",
-<<<<<<< HEAD
+       "      <td>0.2</td>\n",
+       "      <td>Classification</td>\n",
+       "      <td>compute</td>\n",
+       "      <td>03:59:00</td>\n",
+       "      <td>3000</td>\n",
        "      <td>0IS_UM0.2</td>\n",
        "      <td>Iris/TreeFarms/Raw/0IS_UM0.2.pkl</td>\n",
-=======
-       "      <td>0IS_DM0.4</td>\n",
-       "      <td>Iris/TreeFarms/Raw/0IS_DM0.4.pkl</td>\n",
->>>>>>> 0f023c41
        "    </tr>\n",
        "    <tr>\n",
        "      <th>1</th>\n",
@@ -227,22 +214,13 @@
        "      <td>100</td>\n",
        "      <td>0.01</td>\n",
        "      <td>Multiplier</td>\n",
-<<<<<<< HEAD
        "      <td>0.3</td>\n",
-=======
-       "      <td>0.4</td>\n",
->>>>>>> 0f023c41
-       "      <td>Classification</td>\n",
-       "      <td>compute</td>\n",
-       "      <td>03:59:00</td>\n",
-       "      <td>3000</td>\n",
-<<<<<<< HEAD
+       "      <td>Classification</td>\n",
+       "      <td>compute</td>\n",
+       "      <td>03:59:00</td>\n",
+       "      <td>3000</td>\n",
        "      <td>0IS_UM0.3</td>\n",
        "      <td>Iris/TreeFarms/Raw/0IS_UM0.3.pkl</td>\n",
-=======
-       "      <td>0IS_UM0.4</td>\n",
-       "      <td>Iris/TreeFarms/Raw/0IS_UM0.4.pkl</td>\n",
->>>>>>> 0f023c41
        "    </tr>\n",
        "    <tr>\n",
        "      <th>2</th>\n",
@@ -256,22 +234,13 @@
        "      <td>100</td>\n",
        "      <td>0.01</td>\n",
        "      <td>Multiplier</td>\n",
-<<<<<<< HEAD
-       "      <td>0.2</td>\n",
-=======
-       "      <td>0.4</td>\n",
->>>>>>> 0f023c41
-       "      <td>Classification</td>\n",
-       "      <td>compute</td>\n",
-       "      <td>03:59:00</td>\n",
-       "      <td>3000</td>\n",
-<<<<<<< HEAD
+       "      <td>0.2</td>\n",
+       "      <td>Classification</td>\n",
+       "      <td>compute</td>\n",
+       "      <td>03:59:00</td>\n",
+       "      <td>3000</td>\n",
        "      <td>1IS_UM0.2</td>\n",
        "      <td>Iris/TreeFarms/Raw/1IS_UM0.2.pkl</td>\n",
-=======
-       "      <td>1IS_DM0.4</td>\n",
-       "      <td>Iris/TreeFarms/Raw/1IS_DM0.4.pkl</td>\n",
->>>>>>> 0f023c41
        "    </tr>\n",
        "    <tr>\n",
        "      <th>3</th>\n",
@@ -285,22 +254,13 @@
        "      <td>100</td>\n",
        "      <td>0.01</td>\n",
        "      <td>Multiplier</td>\n",
-<<<<<<< HEAD
        "      <td>0.3</td>\n",
-=======
-       "      <td>0.4</td>\n",
->>>>>>> 0f023c41
-       "      <td>Classification</td>\n",
-       "      <td>compute</td>\n",
-       "      <td>03:59:00</td>\n",
-       "      <td>3000</td>\n",
-<<<<<<< HEAD
+       "      <td>Classification</td>\n",
+       "      <td>compute</td>\n",
+       "      <td>03:59:00</td>\n",
+       "      <td>3000</td>\n",
        "      <td>1IS_UM0.3</td>\n",
        "      <td>Iris/TreeFarms/Raw/1IS_UM0.3.pkl</td>\n",
-=======
-       "      <td>1IS_UM0.4</td>\n",
-       "      <td>Iris/TreeFarms/Raw/1IS_UM0.4.pkl</td>\n",
->>>>>>> 0f023c41
        "    </tr>\n",
        "    <tr>\n",
        "      <th>4</th>\n",
@@ -314,22 +274,13 @@
        "      <td>100</td>\n",
        "      <td>0.01</td>\n",
        "      <td>Multiplier</td>\n",
-<<<<<<< HEAD
-       "      <td>0.2</td>\n",
-=======
-       "      <td>0.4</td>\n",
->>>>>>> 0f023c41
-       "      <td>Classification</td>\n",
-       "      <td>compute</td>\n",
-       "      <td>03:59:00</td>\n",
-       "      <td>3000</td>\n",
-<<<<<<< HEAD
+       "      <td>0.2</td>\n",
+       "      <td>Classification</td>\n",
+       "      <td>compute</td>\n",
+       "      <td>03:59:00</td>\n",
+       "      <td>3000</td>\n",
        "      <td>2IS_UM0.2</td>\n",
        "      <td>Iris/TreeFarms/Raw/2IS_UM0.2.pkl</td>\n",
-=======
-       "      <td>2IS_DM0.4</td>\n",
-       "      <td>Iris/TreeFarms/Raw/2IS_DM0.4.pkl</td>\n",
->>>>>>> 0f023c41
        "    </tr>\n",
        "    <tr>\n",
        "      <th>...</th>\n",
@@ -363,22 +314,13 @@
        "      <td>100</td>\n",
        "      <td>0.01</td>\n",
        "      <td>Multiplier</td>\n",
-<<<<<<< HEAD
        "      <td>0.3</td>\n",
-=======
-       "      <td>0.4</td>\n",
->>>>>>> 0f023c41
-       "      <td>Classification</td>\n",
-       "      <td>compute</td>\n",
-       "      <td>03:59:00</td>\n",
-       "      <td>3000</td>\n",
-<<<<<<< HEAD
+       "      <td>Classification</td>\n",
+       "      <td>compute</td>\n",
+       "      <td>03:59:00</td>\n",
+       "      <td>3000</td>\n",
        "      <td>97IS_UM0.3</td>\n",
        "      <td>Iris/TreeFarms/Raw/97IS_UM0.3.pkl</td>\n",
-=======
-       "      <td>97IS_UM0.4</td>\n",
-       "      <td>Iris/TreeFarms/Raw/97IS_UM0.4.pkl</td>\n",
->>>>>>> 0f023c41
        "    </tr>\n",
        "    <tr>\n",
        "      <th>196</th>\n",
@@ -392,22 +334,13 @@
        "      <td>100</td>\n",
        "      <td>0.01</td>\n",
        "      <td>Multiplier</td>\n",
-<<<<<<< HEAD
-       "      <td>0.2</td>\n",
-=======
-       "      <td>0.4</td>\n",
->>>>>>> 0f023c41
-       "      <td>Classification</td>\n",
-       "      <td>compute</td>\n",
-       "      <td>03:59:00</td>\n",
-       "      <td>3000</td>\n",
-<<<<<<< HEAD
+       "      <td>0.2</td>\n",
+       "      <td>Classification</td>\n",
+       "      <td>compute</td>\n",
+       "      <td>03:59:00</td>\n",
+       "      <td>3000</td>\n",
        "      <td>98IS_UM0.2</td>\n",
        "      <td>Iris/TreeFarms/Raw/98IS_UM0.2.pkl</td>\n",
-=======
-       "      <td>98IS_DM0.4</td>\n",
-       "      <td>Iris/TreeFarms/Raw/98IS_DM0.4.pkl</td>\n",
->>>>>>> 0f023c41
        "    </tr>\n",
        "    <tr>\n",
        "      <th>197</th>\n",
@@ -421,22 +354,13 @@
        "      <td>100</td>\n",
        "      <td>0.01</td>\n",
        "      <td>Multiplier</td>\n",
-<<<<<<< HEAD
        "      <td>0.3</td>\n",
-=======
-       "      <td>0.4</td>\n",
->>>>>>> 0f023c41
-       "      <td>Classification</td>\n",
-       "      <td>compute</td>\n",
-       "      <td>03:59:00</td>\n",
-       "      <td>3000</td>\n",
-<<<<<<< HEAD
+       "      <td>Classification</td>\n",
+       "      <td>compute</td>\n",
+       "      <td>03:59:00</td>\n",
+       "      <td>3000</td>\n",
        "      <td>98IS_UM0.3</td>\n",
        "      <td>Iris/TreeFarms/Raw/98IS_UM0.3.pkl</td>\n",
-=======
-       "      <td>98IS_UM0.4</td>\n",
-       "      <td>Iris/TreeFarms/Raw/98IS_UM0.4.pkl</td>\n",
->>>>>>> 0f023c41
        "    </tr>\n",
        "    <tr>\n",
        "      <th>198</th>\n",
@@ -450,22 +374,13 @@
        "      <td>100</td>\n",
        "      <td>0.01</td>\n",
        "      <td>Multiplier</td>\n",
-<<<<<<< HEAD
-       "      <td>0.2</td>\n",
-=======
-       "      <td>0.4</td>\n",
->>>>>>> 0f023c41
-       "      <td>Classification</td>\n",
-       "      <td>compute</td>\n",
-       "      <td>03:59:00</td>\n",
-       "      <td>3000</td>\n",
-<<<<<<< HEAD
+       "      <td>0.2</td>\n",
+       "      <td>Classification</td>\n",
+       "      <td>compute</td>\n",
+       "      <td>03:59:00</td>\n",
+       "      <td>3000</td>\n",
        "      <td>99IS_UM0.2</td>\n",
        "      <td>Iris/TreeFarms/Raw/99IS_UM0.2.pkl</td>\n",
-=======
-       "      <td>99IS_DM0.4</td>\n",
-       "      <td>Iris/TreeFarms/Raw/99IS_DM0.4.pkl</td>\n",
->>>>>>> 0f023c41
        "    </tr>\n",
        "    <tr>\n",
        "      <th>199</th>\n",
@@ -479,22 +394,13 @@
        "      <td>100</td>\n",
        "      <td>0.01</td>\n",
        "      <td>Multiplier</td>\n",
-<<<<<<< HEAD
        "      <td>0.3</td>\n",
-=======
-       "      <td>0.4</td>\n",
->>>>>>> 0f023c41
-       "      <td>Classification</td>\n",
-       "      <td>compute</td>\n",
-       "      <td>03:59:00</td>\n",
-       "      <td>3000</td>\n",
-<<<<<<< HEAD
+       "      <td>Classification</td>\n",
+       "      <td>compute</td>\n",
+       "      <td>03:59:00</td>\n",
+       "      <td>3000</td>\n",
        "      <td>99IS_UM0.3</td>\n",
        "      <td>Iris/TreeFarms/Raw/99IS_UM0.3.pkl</td>\n",
-=======
-       "      <td>99IS_UM0.4</td>\n",
-       "      <td>Iris/TreeFarms/Raw/99IS_UM0.4.pkl</td>\n",
->>>>>>> 0f023c41
        "    </tr>\n",
        "  </tbody>\n",
        "</table>\n",
@@ -516,7 +422,6 @@
        "199  Iris    99             0.2                  0.8  TreeEnsembleQBCFunction   \n",
        "\n",
        "             ModelType  UniqueErrorsInput  n_estimators  regularization  \\\n",
-<<<<<<< HEAD
        "0    TreeFarmsFunction                  1           100            0.01   \n",
        "1    TreeFarmsFunction                  1           100            0.01   \n",
        "2    TreeFarmsFunction                  1           100            0.01   \n",
@@ -554,45 +459,6 @@
        "197  03:59:00    3000  98IS_UM0.3  Iris/TreeFarms/Raw/98IS_UM0.3.pkl  \n",
        "198  03:59:00    3000  99IS_UM0.2  Iris/TreeFarms/Raw/99IS_UM0.2.pkl  \n",
        "199  03:59:00    3000  99IS_UM0.3  Iris/TreeFarms/Raw/99IS_UM0.3.pkl  \n",
-=======
-       "0    TreeFarmsFunction                  0           100            0.01   \n",
-       "1    TreeFarmsFunction                  1           100            0.01   \n",
-       "2    TreeFarmsFunction                  0           100            0.01   \n",
-       "3    TreeFarmsFunction                  1           100            0.01   \n",
-       "4    TreeFarmsFunction                  0           100            0.01   \n",
-       "..                 ...                ...           ...             ...   \n",
-       "195  TreeFarmsFunction                  1           100            0.01   \n",
-       "196  TreeFarmsFunction                  0           100            0.01   \n",
-       "197  TreeFarmsFunction                  1           100            0.01   \n",
-       "198  TreeFarmsFunction                  0           100            0.01   \n",
-       "199  TreeFarmsFunction                  1           100            0.01   \n",
-       "\n",
-       "    RashomonThresholdType  RashomonThreshold            Type Partition  \\\n",
-       "0              Multiplier                0.4  Classification   compute   \n",
-       "1              Multiplier                0.4  Classification   compute   \n",
-       "2              Multiplier                0.4  Classification   compute   \n",
-       "3              Multiplier                0.4  Classification   compute   \n",
-       "4              Multiplier                0.4  Classification   compute   \n",
-       "..                    ...                ...             ...       ...   \n",
-       "195            Multiplier                0.4  Classification   compute   \n",
-       "196            Multiplier                0.4  Classification   compute   \n",
-       "197            Multiplier                0.4  Classification   compute   \n",
-       "198            Multiplier                0.4  Classification   compute   \n",
-       "199            Multiplier                0.4  Classification   compute   \n",
-       "\n",
-       "         Time  Memory     JobName                             Output  \n",
-       "0    03:59:00    3000   0IS_DM0.4   Iris/TreeFarms/Raw/0IS_DM0.4.pkl  \n",
-       "1    03:59:00    3000   0IS_UM0.4   Iris/TreeFarms/Raw/0IS_UM0.4.pkl  \n",
-       "2    03:59:00    3000   1IS_DM0.4   Iris/TreeFarms/Raw/1IS_DM0.4.pkl  \n",
-       "3    03:59:00    3000   1IS_UM0.4   Iris/TreeFarms/Raw/1IS_UM0.4.pkl  \n",
-       "4    03:59:00    3000   2IS_DM0.4   Iris/TreeFarms/Raw/2IS_DM0.4.pkl  \n",
-       "..        ...     ...         ...                                ...  \n",
-       "195  03:59:00    3000  97IS_UM0.4  Iris/TreeFarms/Raw/97IS_UM0.4.pkl  \n",
-       "196  03:59:00    3000  98IS_DM0.4  Iris/TreeFarms/Raw/98IS_DM0.4.pkl  \n",
-       "197  03:59:00    3000  98IS_UM0.4  Iris/TreeFarms/Raw/98IS_UM0.4.pkl  \n",
-       "198  03:59:00    3000  99IS_DM0.4  Iris/TreeFarms/Raw/99IS_DM0.4.pkl  \n",
-       "199  03:59:00    3000  99IS_UM0.4  Iris/TreeFarms/Raw/99IS_UM0.4.pkl  \n",
->>>>>>> 0f023c41
        "\n",
        "[200 rows x 17 columns]"
       ]
